--- conflicted
+++ resolved
@@ -1,11 +1,7 @@
 import unittest
 from compressors.baseline_compressors import FixedBitwidthCompressor
-<<<<<<< HEAD
-from core.data_stream import DataStream
+from core.data_block import data_block
 from utils.test_utils import try_lossless_compression
-=======
-from core.data_block import DataBlock
->>>>>>> b6036bcd
 
 
 class FixedBitwidthCompressorTest(unittest.TestCase):
@@ -21,23 +17,8 @@
         data_list = ["A", "B", "C", "C", "A", "C"]
         data_block = DataBlock(data_list)
 
-<<<<<<< HEAD
-        is_lossless, codelen = try_lossless_compression(data_stream, compressor)
+        is_lossless, codelen = try_lossless_compression(data_block, compressor)
         assert is_lossless
 
         # check if the length of the encoding was correct
-        assert codelen == len(data_list) * 2
-=======
-        # test encode
-        output_bits_block = compressor.encode(data_block)
-
-        # test decode
-        decoded_block = compressor.decode(output_bits_block)
-
-        # check if the encoding/decoding was lossless
-        for inp_symbol, out_symbol in zip(data_block.data_list, decoded_block.data_list):
-            assert inp_symbol == out_symbol
-
-        # check if the length of the encoding was correct
-        assert output_bits_block.size == 12
->>>>>>> b6036bcd
+        assert codelen == len(data_list) * 2